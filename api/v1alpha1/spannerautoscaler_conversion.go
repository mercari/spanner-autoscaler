package v1alpha1

import (
	"github.com/mercari/spanner-autoscaler/api/v1beta1"
	ctrllog "sigs.k8s.io/controller-runtime/pkg/log"

	metav1 "k8s.io/apimachinery/pkg/apis/meta/v1"
	"k8s.io/utils/pointer"
	"sigs.k8s.io/controller-runtime/pkg/conversion"
)

var log = ctrllog.Log.WithName("spannerautoscaler-v1alpha1.converter")

func (src *SpannerAutoscaler) ConvertTo(dstRaw conversion.Hub) error {
	log.V(2).Info("begin conversion from v1alpha1 to v1beta1", "src", src)

	dst := dstRaw.(*v1beta1.SpannerAutoscaler)
	dst.Spec.TargetInstance = v1beta1.TargetInstance{
		ProjectID:  *src.Spec.ScaleTargetRef.ProjectID,
		InstanceID: *src.Spec.ScaleTargetRef.InstanceID,
	}

	auth := v1beta1.Authentication{}

	if src.Spec.ImpersonateConfig != nil {
		auth.Type = v1beta1.AuthTypeImpersonation
		auth.ImpersonateConfig = &v1beta1.ImpersonateConfig{
			TargetServiceAccount: src.Spec.ImpersonateConfig.TargetServiceAccount,
			Delegates:            src.Spec.ImpersonateConfig.Delegates,
		}
	}

	if src.Spec.ServiceAccountSecretRef != nil {
		auth.Type = v1beta1.AuthTypeSA
		auth.IAMKeySecret = &v1beta1.IAMKeySecret{
			Name: *src.Spec.ServiceAccountSecretRef.Name,
			Key:  *src.Spec.ServiceAccountSecretRef.Key,
		}

		if src.Spec.ServiceAccountSecretRef.Namespace != nil && *src.Spec.ServiceAccountSecretRef.Namespace != "" {
			auth.IAMKeySecret.Namespace = *src.Spec.ServiceAccountSecretRef.Namespace
		}
	}

	dst.Spec.Authentication = auth

	scaleConfig := v1beta1.ScaleConfig{}
	if src.Spec.MinNodes != nil && *src.Spec.MinNodes >= 1 && src.Spec.MaxNodes != nil && *src.Spec.MaxNodes >= 1 {
		scaleConfig.ComputeType = v1beta1.ComputeTypeNode
		scaleConfig.Nodes = v1beta1.ScaleConfigNodes{
			Min: int(*src.Spec.MinNodes),
			Max: int(*src.Spec.MaxNodes),
		}
	}
	if src.Spec.MinProcessingUnits != nil && *src.Spec.MinProcessingUnits >= 100 && src.Spec.MaxProcessingUnits != nil && *src.Spec.MaxProcessingUnits >= 100 {
		scaleConfig.ComputeType = v1beta1.ComputeTypePU
		scaleConfig.ProcessingUnits = v1beta1.ScaleConfigPUs{
			Min: int(*src.Spec.MinProcessingUnits),
			Max: int(*src.Spec.MaxProcessingUnits),
		}
	}
<<<<<<< HEAD
	if src.Spec.MaxScaleDownNodes != nil {
		scaleConfig.ScaledownStepSize = int(*src.Spec.MaxScaleDownNodes)
	}
=======
	scaleConfig.ScaledownStepSize = int(*src.Spec.MaxScaleDownNodes) * 1000
>>>>>>> 9a909cd0
	scaleConfig.TargetCPUUtilization = v1beta1.TargetCPUUtilization{
		HighPriority: int(*src.Spec.TargetCPUUtilization.HighPriority),
	}

	dst.Spec.ScaleConfig = scaleConfig

	// Copy the resource metadata
	dst.ObjectMeta = src.ObjectMeta

	// Copy the resource status
	if !src.Status.LastScaleTime.IsZero() {
		dst.Status.LastScaleTime = metav1.Time{Time: src.Status.LastScaleTime.Time}
	}
	if !src.Status.LastSyncTime.IsZero() {
		dst.Status.LastSyncTime = metav1.Time{Time: src.Status.LastSyncTime.Time}
	}
	if src.Status.CurrentNodes != nil {
		dst.Status.CurrentNodes = int(*src.Status.CurrentNodes)
	}
	if src.Status.CurrentProcessingUnits != nil {
		dst.Status.CurrentProcessingUnits = int(*src.Status.CurrentProcessingUnits)
	}
	if src.Status.DesiredNodes != nil {
		dst.Status.DesiredNodes = int(*src.Status.DesiredNodes)
	}
	if src.Status.DesiredProcessingUnits != nil {
		dst.Status.DesiredProcessingUnits = int(*src.Status.DesiredProcessingUnits)
	}
	if src.Status.CurrentHighPriorityCPUUtilization != nil {
		dst.Status.CurrentHighPriorityCPUUtilization = int(*src.Status.CurrentHighPriorityCPUUtilization)
	}
	dst.Status.InstanceState = v1beta1.InstanceState(src.Status.InstanceState)

	log.V(2).Info("finished conversion from v1alpha1 to v1beta1", "src", src, "dst", dst)

	return nil
}

//nolint:stylecheck
func (dst *SpannerAutoscaler) ConvertFrom(srcRaw conversion.Hub) error {
	src := srcRaw.(*v1beta1.SpannerAutoscaler)
	log.V(2).Info("begin conversion from v1beta1 to v1alpha1", "src", src)

	dst.Spec.ScaleTargetRef = ScaleTargetRef{
		ProjectID:  pointer.String(src.Spec.TargetInstance.ProjectID),
		InstanceID: pointer.String(src.Spec.TargetInstance.InstanceID),
	}

	switch src.Spec.Authentication.Type {
	case v1beta1.AuthTypeSA:
		dst.Spec.ServiceAccountSecretRef = &ServiceAccountSecretRef{
			Name:      pointer.String(src.Spec.Authentication.IAMKeySecret.Name),
			Namespace: pointer.String(src.Spec.Authentication.IAMKeySecret.Namespace),
			Key:       pointer.String(src.Spec.Authentication.IAMKeySecret.Key),
		}
	case v1beta1.AuthTypeImpersonation:
		dst.Spec.ImpersonateConfig = &ImpersonateConfig{
			TargetServiceAccount: src.Spec.Authentication.ImpersonateConfig.TargetServiceAccount,
			Delegates:            src.Spec.Authentication.ImpersonateConfig.Delegates,
		}
	}

	switch src.Spec.ScaleConfig.ComputeType {
	case v1beta1.ComputeTypeNode:
		dst.Spec.MinNodes = pointer.Int32(int32(src.Spec.ScaleConfig.Nodes.Min))
		dst.Spec.MaxNodes = pointer.Int32(int32(src.Spec.ScaleConfig.Nodes.Max))

	case v1beta1.ComputeTypePU:
		dst.Spec.MinProcessingUnits = pointer.Int32(int32(src.Spec.ScaleConfig.ProcessingUnits.Min))
		dst.Spec.MaxProcessingUnits = pointer.Int32(int32(src.Spec.ScaleConfig.ProcessingUnits.Max))
	}

	dst.Spec.MaxScaleDownNodes = pointer.Int32(int32(src.Spec.ScaleConfig.ScaledownStepSize / 1000))
	dst.Spec.TargetCPUUtilization = TargetCPUUtilization{
		HighPriority: pointer.Int32(int32(src.Spec.ScaleConfig.TargetCPUUtilization.HighPriority)),
	}

	// Copy the resource metadata
	dst.ObjectMeta = src.ObjectMeta

	// Copy the resource status
	dst.Status.LastScaleTime = &metav1.Time{Time: src.Status.LastScaleTime.Time}
	dst.Status.LastSyncTime = &metav1.Time{Time: src.Status.LastSyncTime.Time}
	dst.Status.CurrentNodes = pointer.Int32(int32(src.Status.CurrentNodes))
	dst.Status.CurrentProcessingUnits = pointer.Int32(int32(src.Status.CurrentProcessingUnits))
	dst.Status.DesiredNodes = pointer.Int32(int32(src.Status.DesiredNodes))
	dst.Status.DesiredProcessingUnits = pointer.Int32(int32(src.Status.DesiredProcessingUnits))
	dst.Status.CurrentHighPriorityCPUUtilization = pointer.Int32(int32(src.Status.CurrentHighPriorityCPUUtilization))
	dst.Status.InstanceState = InstanceState(src.Status.InstanceState)
	log.V(2).Info("finished conversion from v1beta1 to v1alpha1", "src", src, "dst", dst)

	return nil
}<|MERGE_RESOLUTION|>--- conflicted
+++ resolved
@@ -59,13 +59,9 @@
 			Max: int(*src.Spec.MaxProcessingUnits),
 		}
 	}
-<<<<<<< HEAD
 	if src.Spec.MaxScaleDownNodes != nil {
-		scaleConfig.ScaledownStepSize = int(*src.Spec.MaxScaleDownNodes)
+		scaleConfig.ScaledownStepSize = int(*src.Spec.MaxScaleDownNodes) * 1000
 	}
-=======
-	scaleConfig.ScaledownStepSize = int(*src.Spec.MaxScaleDownNodes) * 1000
->>>>>>> 9a909cd0
 	scaleConfig.TargetCPUUtilization = v1beta1.TargetCPUUtilization{
 		HighPriority: int(*src.Spec.TargetCPUUtilization.HighPriority),
 	}
